use super::model::Collection;
use crate::engine::error::{NosqliteError, NosqliteErrorHandler};
use crate::engine::models::document::model::Document;
use crate::engine::models::utils::{get_nested_value, now, validate_against_structure};
use serde_json::Value;
use std::fmt::Display;

impl Collection {
    /// 🦀
    /// Constructs a new, empty [`Collection`] with a specified name and document structure.
    ///
    /// This function initializes a new [`Collection`] instance, which is a container designed to
    /// hold a set of structured documents. The `structure` parameter defines the expected
    /// schema of each document within the collection, typically represented as a JSON object.
    ///
    /// # Parameters
    ///
    /// - `name`: A `String` specifying the name of the collection. This can be used for
    ///   identification or indexing purposes.
    /// - `structure`: A [`serde_json::Value`] representing the schema or blueprint of the
    ///   documents this collection will accept. While not enforced at runtime, this schema
    ///   can be used for validation or schema-driven logic.
    ///
    /// # Returns
    ///
    /// Returns a new instance of [`Collection`] with:
    /// - An empty `documents` vector
    /// - The provided `name`
    /// - The provided `structure`
    /// - A timestamp (`created_at`) set to the current time, retrieved via the [`now()`] function.
    ///
    /// # Example
    ///
    /// ```rust
    /// use nosqlite_rust::engine::models::Collection;
    /// use serde_json::json;
    ///
    /// let schema = json!({
    ///     "id": "number",
    ///     "name": "string",
    ///     "email": "string"
    /// });
    /// let collection = Collection::new("users".to_string(), schema);
    /// assert_eq!(collection.name, "users");
    /// assert!(collection.documents.is_empty());
    /// ```
    ///
    /// # See Also
    /// - [`Collection`]: The main struct representing a collection of structured documents.
    /// - [`now()`]: A utility function to retrieve the current system timestamp.
    /// # Notes
    ///
    /// This constructor does **not** perform any schema validation. It is the caller's responsibility
    /// to ensure the `structure` provided is consistent with the intended document format.
    pub fn new(name: String, structure: Value) -> Self {
        Collection {
            name,
            structure,
            documents: Vec::new(),
            created_at: now(),
        }
    }

    /// 🦀
    /// Attempts to insert a new document into the collection after validating its structure.
    ///
    /// This method ensures that the incoming document (`data`) conforms to the collection’s
    /// predefined structure before adding it to the internal document list. It relies on a
    /// schema validation function to compare field types and structure consistency.
    ///
    /// # Parameters
    ///
    /// - `data`: A [`serde_json::Value`] representing the document to insert. This must be a
    ///   JSON object (i.e., `serde_json::Value::Object`). Fields are expected to align with
    ///   the schema defined in the collection's `structure`.
    ///
    /// - `handler`: A mutable reference to a [`NosqliteErrorHandler`] instance, which is used
    ///   to log any encountered validation or structural errors.
    ///
    /// # Returns
    ///
    /// - `Ok(())` if the document is successfully validated and inserted.
    /// - `Err(NosqliteError)` if any of the following conditions are met:
    ///   - The document is **not** a valid JSON object.
    ///   - The collection's `structure` is **not** a valid JSON object.
    ///   - The document’s structure **does not match** the expected schema.
    ///
    /// # Errors
    ///
    /// Returns [`NosqliteError::DocumentInvalid`] when:
    /// - The input is not a JSON object
    /// - The document’s fields/types do not match the collection's expected structure
    ///
    /// Returns [`NosqliteError::InvalidCollectionStructure`] when:
    /// - The collection's internal `structure` is not a JSON object
    ///
    /// # Example
    ///
    /// ```rust
    /// use serde_json::json;
    /// use nosqlite_rust::engine::models::Collection;
    /// use nosqlite_rust::engine::error::NosqliteErrorHandler;
    ///
    /// let schema = json!({ "id": "number", "title": "string" });
    /// let mut collection = Collection::new("posts".to_string(), schema);
    ///
    /// let valid_doc = json!({ "id": 1, "title": "Hello, world!" });
    /// let mut handler = NosqliteErrorHandler::new("temp/data30.nosqlite".to_string());
    ///
    /// assert!(collection.add_document(valid_doc, &mut handler).is_ok());
    ///
    /// let invalid_doc = json!({ "id": "wrong_type", "title": "Oops" });
    /// assert!(collection.add_document(invalid_doc, &mut handler).is_err());
    /// ```
    ///
    /// # Implementation Notes
    ///
    /// - Validation logic is delegated to [`validate_against_structure`], which checks field presence
    ///   and type compatibility.
    /// - Inserted documents are wrapped in the [`Document`] type before being pushed into `self.documents`.
    ///
    /// # See Also
    ///
    /// - [`validate_against_structure`] - Ensures the document matches the schema.
    /// - [`NosqliteErrorHandler`] - Logs and manages structured errors.
    /// - [`NosqliteError`] - Enum defining possible error cases for document operations.
    pub fn add_document(
        &mut self,
        data: Value,
        handler: &mut NosqliteErrorHandler,
    ) -> Result<(), NosqliteError> {
        if let Value::Object(ref doc_map) = data {
            if let Value::Object(expected_structure) = &self.structure {
                if !validate_against_structure(doc_map, expected_structure) {
                    let error = NosqliteError::DocumentInvalid(
                        "Document does not match the collection's structure".into(),
                    );
                    handler.log_error(error.clone());
                    return Err(error);
                }
            } else {
                let error = NosqliteError::InvalidCollectionStructure(
                    "Collection structure is not a valid JSON object".into(),
                );
                handler.log_error(error.clone());
                return Err(error);
            }
        } else {
            let error = NosqliteError::DocumentInvalid("Document must be a JSON object".into());
            handler.log_error(error.clone());
            return Err(error);
        }

        let document = Document::new(data);
        self.documents.push(document);
        Ok(())
    }

    /// Replaces the contents of all documents in the collection that match a specific field value.
    ///
    /// This method performs a **full update** for each matching document, overwriting their entire
    /// content with `new_data`, after verifying that the structure conforms to the collection's schema.
    ///
    /// # Parameters
    ///
    /// - `field_name`: The name of the field to match (supports nested paths like `"profile.age"`).
    /// - `field_value`: The target value to match against.
    /// - `new_data`: A [`serde_json::Value`] representing the new content for each matching document. Must be a valid JSON object.
    /// - `handler`: A mutable reference to a [`NosqliteErrorHandler`] for logging validation or lookup errors.
    ///
    /// # Returns
    ///
    /// - `Ok(())` if at least one document was found and successfully updated.
    /// - `Err(NosqliteError)` if:
    ///   - No document matched the criteria,
    ///   - The new data does not conform to the collection schema,
    ///   - The data is not a JSON object.
    ///
    /// # Errors
    ///
    /// - [`NosqliteError::DocumentNotFound`] is returned if no document matches the criteria.
    /// - [`NosqliteError::DocumentInvalid`] is returned if the new data is not a JSON object or does not match the collection's structure.
    /// - [`NosqliteError::InvalidCollectionStructure`] is returned if the collection's structure is not a JSON object.
    ///
    /// # Behavior
    ///
    /// - All documents where `field_name == field_value` will be fully overwritten.
    /// - Each updated document receives a fresh `updated_at` timestamp.
    /// - Partial updates are not supported by this method.
    /// # Example
    ///
    /// ```rust
    /// use serde_json::json;
    /// use nosqlite_rust::engine::models::Collection;
    /// use nosqlite_rust::engine::error::NosqliteErrorHandler;
    ///
    /// let schema = json!({ "id": "number", "name": "string" });
    /// let mut collection = Collection::new("users".to_string(), schema);
    ///
    /// let mut handler = NosqliteErrorHandler::new("temp/data31.nosqlite".to_string());
    /// let original = json!({ "id": 1, "name": "Alice" });
    /// collection.add_document(original, &mut handler).unwrap();
    ///
    /// let updated = json!({ "id": 1, "name": "Alice Updated" });
    /// let doc_id = collection.documents[0].id.clone();
    ///
    /// collection.update_documents("id", &json!(1), updated, &mut handler).unwrap();
    /// ```
    ///
    /// # See Also
    ///
    /// - [`Collection::add_document`]: For inserting new documents into the collection.
    /// - [`validate_against_structure`]: Validates structural conformance.
    /// - [`NosqliteError`], [`NosqliteErrorHandler`], [`Document`]
    pub fn update_documents(
        &mut self,
        field_name: &str,
        field_value: &Value,
        new_data: Value,
        handler: &mut NosqliteErrorHandler,
    ) -> Result<(), NosqliteError> {
        // Vérifie que new_data est bien un objet JSON
        let doc_map = if let Value::Object(ref doc_map) = new_data {
            doc_map
        } else {
            let error = NosqliteError::DocumentInvalid("New data must be a JSON object".into());
            handler.log_error(error.clone());
            return Err(error);
        };

        // Vérifie que la structure correspond à celle de la collection
        if let Value::Object(expected_structure) = &self.structure {
            if !validate_against_structure(doc_map, expected_structure) {
                let error = NosqliteError::DocumentInvalid(
                    "New data does not match the collection's structure".into(),
                );
                handler.log_error(error.clone());
                return Err(error);
            }
        }

        // Trouve tous les documents correspondants
        let matching_indices: Vec<usize> = self
            .documents
            .iter()
            .enumerate()
            .filter_map(|(i, doc)| {
                if get_nested_value(&doc.data, field_name) == Some(field_value) {
                    Some(i)
                } else {
                    None
                }
            })
            .collect();

        if matching_indices.is_empty() {
            let error = NosqliteError::DocumentNotFound(format!(
                "No document found where '{}' == '{}'",
                field_name, field_value
            ));
            handler.log_error(error.clone());
            return Err(error);
        }

        // Met à jour tous les documents trouvés
        for index in matching_indices {
            let mut document = self.documents[index].clone();
            document.data = new_data.clone(); // Cloner car on modifie plusieurs documents
            document.updated_at = now();
            self.documents[index] = document;
        }

        Ok(())
    }

    /// 🦀
    /// Updates a single field in all documents that match a given field path and value.
    ///
    /// This method performs a **partial update** by locating all documents where the provided `field_name`
    /// matches the specified `field_value`, and setting or inserting the field `target_field` with the new `value`.
    ///
    /// # Parameters
    ///
    /// - `field_name`: The field to search in the document (e.g., `"username"` or `"profile.id"`).
    /// - `field_value`: The value to match within the specified field.
    /// - `target_field`: The name of the field to update or insert in the matching documents.
    /// - `value`: A [`serde_json::Value`] representing the new value for the `target_field`.
    /// - `handler`: A mutable reference to a [`NosqliteErrorHandler`] for logging errors.
    ///
    /// # Returns
    ///
    /// - `Ok(())` if at least one document was updated successfully.
    /// - `Err(NosqliteError)` if no documents matched the search or a document has invalid structure.
    ///
    /// # Behavior
    ///
    /// - If `target_field` exists in a matching document, its value is overwritten.
    /// - If it does not exist, the field is inserted.
    /// - All matching documents receive a fresh `updated_at` timestamp.
    /// - This method does **not** perform schema validation for the updated field.
    ///
    /// # Errors
    ///
    /// - [`NosqliteError::DocumentNotFound`] is returned if no document matched the criteria.
    /// - [`NosqliteError::DocumentInvalid`] is returned if a matching document’s data is not a JSON object.
    ///
    /// # Example
    ///
    /// ```rust
    /// use serde_json::json;
    /// use nosqlite_rust::engine::models::Collection;
    /// use nosqlite_rust::engine::error::NosqliteErrorHandler;
    ///
    /// let schema = json!({ "id": "number", "name": "string", "age": "number" });
    /// let mut collection = Collection::new("users".to_string(), schema);
    ///
    /// let mut handler = NosqliteErrorHandler::new("temp/data32.nosqlite".to_string());
    /// collection.add_document(json!({ "id": 1, "name": "Alice", "age": 30 }), &mut handler).unwrap();
    /// collection.add_document(json!({ "id": 2, "name": "Alice", "age": 28 }), &mut handler).unwrap();
    ///
    /// collection.update_documents_field("name", &json!("Alice"), "age", json!(31), &mut handler).unwrap();
    /// assert_eq!(collection.documents[0].data["age"], json!(31));
    /// assert_eq!(collection.documents[1].data["age"], json!(31));
    /// ```
    ///
    /// # See Also
    ///
    /// - [`Collection::update_documents`] for full replacements.
<<<<<<< HEAD
=======
    /// - [`Collection::update_documents_field`] for single-ID field updates.
>>>>>>> d6f1fbba
    pub fn update_documents_field(
        &mut self,
        field_name: &str,
        field_value: &Value,
        target_field: &str,
        value: Value,
        handler: &mut NosqliteErrorHandler,
    ) -> Result<(), NosqliteError> {
        let matching_indices: Vec<usize> = self
            .documents
            .iter()
            .enumerate()
            .filter_map(|(i, doc)| {
                if get_nested_value(&doc.data, field_name) == Some(field_value) {
                    Some(i)
                } else {
                    None
                }
            })
            .collect();

        if matching_indices.is_empty() {
            let error = NosqliteError::DocumentNotFound(format!(
                "No document found where '{}' == '{}'",
                field_name, field_value
            ));
            handler.log_error(error.clone());
            return Err(error);
        }

        for index in matching_indices {
            if let Value::Object(ref mut doc_map) = self.documents[index].data {
                doc_map.insert(target_field.to_string(), value.clone());
                self.documents[index].updated_at = now();
            } else {
                let error =
                    NosqliteError::DocumentInvalid("Document data is not a JSON object".into());
                handler.log_error(error.clone());
                return Err(error);
            }
        }

        Ok(())
    }

    /// 🦀
    /// Removes all documents from the collection where a specific field matches a given value.
    ///
    /// This method performs a **destructive delete** by removing every document where
    /// `field_name == field_value`. The comparison supports nested fields using dot notation.
    ///
    /// # Parameters
    ///
    /// - `field_name`: The name of the field to filter on (e.g., `"username"` or `"profile.id"`).
    /// - `field_value`: The value to match for deletion.
    /// - `handler`: A mutable reference to a [`NosqliteErrorHandler`] for logging deletion errors.
    ///
    /// # Returns
    ///
    /// - `Ok(())` if one or more documents were successfully deleted.
    /// - `Err(NosqliteError)` if no matching document is found.
    ///
    /// # Behavior
    ///
    /// - This is a destructive operation; matching documents are permanently removed from memory.
    /// - All matches are deleted in one call.
    /// - If no match is found, an error is returned and logged.
    ///
    /// # Errors
    ///
    /// - [`NosqliteError::DocumentNotFound`] is returned if no document matches the field/value condition.
    ///
    /// # Example
    ///
    /// ```rust
    /// use serde_json::json;
    /// use nosqlite_rust::engine::models::Collection;
    /// use nosqlite_rust::engine::error::NosqliteErrorHandler;
    ///
    /// let schema = json!({ "id": "number", "title": "string" });
    /// let mut collection = Collection::new("notes".to_string(), schema);
    /// let mut handler = NosqliteErrorHandler::new("temp/data33.nosqlite".to_string());
    ///
    /// collection.add_document(json!({ "id": 1, "title": "First" }), &mut handler).unwrap();
    /// collection.add_document(json!({ "id": 2, "title": "First" }), &mut handler).unwrap();
    ///
    /// collection.delete_documents("title", &json!("First"), &mut handler).unwrap();
    /// assert!(collection.documents.is_empty());
    /// ```
    ///
    /// # See Also
    ///
<<<<<<< HEAD
    /// - [`Collection::add_document`] for inserting documents
    /// - [`Collection::update_documents`] for replacing document content
    /// - [`NosqliteErrorHandler`], [`NosqliteError`], [`Document`]
    pub fn delete_document(
=======
    /// - [`Collection::update_documents`] — for replacing document content.
    /// - [`Collection::add_document`] — for inserting new documents.
    /// - [`NosqliteErrorHandler`], [`NosqliteError`], [`get_nested_value`]
    pub fn delete_documents(
>>>>>>> d6f1fbba
        &mut self,
        field_name: &str,
        field_value: &Value,
        handler: &mut NosqliteErrorHandler,
    ) -> Result<(), NosqliteError> {
        let original_len = self.documents.len();

        self.documents.retain(|doc| {
            let keep = get_nested_value(&doc.data, field_name) != Some(field_value);
            // Log matched deletions (optional: could add handler logging here if needed)
            keep
        });

        let new_len = self.documents.len();

        if new_len == original_len {
            let error = NosqliteError::DocumentNotFound(format!(
                "No document found where '{}' == '{}'",
                field_name, field_value
            ));
            handler.log_error(error.clone());
            return Err(error);
        }

        Ok(())
    }

    /// 🦀
    /// Retrieves the first document from the collection where a specific field matches a given value.
    ///
    /// This method performs a non-mutating search through the collection's documents and
    /// returns a reference to the first [`Document`] where the field value matches the given input.
    ///
    /// Supports dot-notation for nested fields (e.g., `"profile.username"`).
    ///
    /// # Parameters
    ///
    /// - `field_name`: The name of the field to query (e.g., `"name"` or `"profile.email"`).
    /// - `field_value`: The value to match against.
    ///
    /// # Returns
    ///
    /// - `Some(&Document)` if a document with the given field/value pair is found.
    /// - `None` if no such document exists.
    ///
    /// # Example
    ///
    /// ```rust
    /// use serde_json::json;
    /// use nosqlite_rust::engine::models::Collection;
    /// use nosqlite_rust::engine::error::NosqliteErrorHandler;
    ///
    /// let schema = json!({ "id": "number", "title": "string" });
    /// let mut collection = Collection::new("articles".to_string(), schema);
    /// let mut handler = NosqliteErrorHandler::new("temp/data34.nosqlite".to_string());
    ///
    /// collection.add_document(json!({ "id": 1, "title": "Intro to Rust" }), &mut handler).unwrap();
    ///
    /// let result = collection.get_document("title", &json!("Intro to Rust"));
    /// assert!(result.is_some());
    /// assert_eq!(result.unwrap().data["id"], json!(1));
    /// ```
    ///
    /// # Performance
    ///
    /// - Performs a linear scan over the internal document list.
    /// - Stops at the **first match**. Use another method if you expect multiple matches.
    ///
    /// # See Also
    ///
    /// - [`Collection::all_documents`] — to retrieve all documents
    /// - [`Collection::delete_documents`] — for deletion using a field filter
    /// - [`get_nested_value`] — for resolving field paths
    pub fn get_document(&self, field_name: &str, field_value: &Value) -> Option<&Document> {
        self.documents
            .iter()
            .find(|doc| get_nested_value(&doc.data, field_name) == Some(field_value))
    }

    /// 🦀
    /// Returns a reference to all documents currently stored in the collection.
    ///
    /// This method provides read-only access to the internal list of documents held by the
    /// collection. It is useful for inspection, iteration, exporting, or reporting purposes.
    ///
    /// # Returns
    ///
    /// A reference to the internal vector of [`Document`] instances:
    /// `&Vec<Document>`
    ///
    /// # Example
    ///
    /// ```rust
    /// use serde_json::json;
    /// use nosqlite_rust::engine::models::Collection;
    /// use nosqlite_rust::engine::error::NosqliteErrorHandler;
    ///
    /// let schema = json!({ "id": "number", "name": "string" });
    /// let mut collection = Collection::new("people".to_string(), schema);
    /// let mut handler = NosqliteErrorHandler::new("temp/data35.nosqlite".to_string());
    ///
    /// collection.add_document(json!({ "id": 1, "name": "Alice" }), &mut handler).unwrap();
    /// collection.add_document(json!({ "id": 2, "name": "Bob" }), &mut handler).unwrap();
    ///
    /// let docs = collection.all_documents();
    /// assert_eq!(docs.len(), 2);
    /// for doc in docs {
    ///     println!("Document ID: {}", doc.id);
    /// }
    /// ```
    ///
    /// # Notes
    ///
    /// - The returned reference is read-only. To modify document contents, use methods like
<<<<<<< HEAD
    ///   [`Collection::update_documents`] or create a mutable variant.
=======
    ///   [`Collection::update_documents`], [`Collection::update_documents_field`], or create a mutable variant.
>>>>>>> d6f1fbba
    /// - The order of documents in the vector reflects the order of insertion, unless modified.
    ///
    /// # Performance
    ///
    /// - This is a zero-cost accessor; no allocation or transformation is performed.
    ///
    /// # See Also
    ///
    /// - [`Collection::get_document`] — for retrieving a single document by ID
    /// - [`Collection::add_document`] — for inserting documents
    /// - [`Document`] — the structure returned by this method
    pub fn all_documents(&self) -> &Vec<Document> {
        &self.documents
    }

    /// 🦀
    /// Returns the total number of documents stored in the collection.
    ///
    /// This method provides a quick way to determine the size of the collection. It simply
    /// returns the length of the internal documents vector.
    ///
    /// # Returns
    ///
    /// - A `usize` representing the number of documents currently in the collection.
    ///
    /// # Example
    ///
    /// ```rust
    /// use serde_json::json;
    /// use nosqlite_rust::engine::models::Collection;
    /// use nosqlite_rust::engine::error::NosqliteErrorHandler;
    ///
    /// let schema = json!({ "id": "number", "name": "string" });
    /// let mut collection = Collection::new("users".to_string(), schema);
    /// let mut handler = NosqliteErrorHandler::new("temp/data36.nosqlite".to_string());
    ///
    /// collection.add_document(json!({ "id": 1, "name": "Alice" }), &mut handler).unwrap();
    /// collection.add_document(json!({ "id": 2, "name": "Bob" }), &mut handler).unwrap();
    ///
    /// assert_eq!(collection.document_count(), 2);
    /// ```
    ///
    /// # Performance
    ///
    /// - Constant time (`O(1)`) operation; no iteration or allocation.
    ///
    /// # See Also
    ///
    /// - [`Collection::all_documents`] — for retrieving a reference to all stored documents
    /// - [`Collection::add_document`] — for inserting new documents
    /// - [`Collection::delete_documents`] — for removing documents
    pub fn document_count(&self) -> usize {
        self.documents.len()
    }
}

impl Display for Collection {
    /// 🦀
    /// Formats the [`Collection`] for human-readable display.
    ///
    /// This implementation provides a clean, structured textual representation of the collection,
    /// including:
    /// - The collection's name
    /// - The expected document structure (as a JSON value)
    /// - A list of stored document IDs
    ///
    /// # Example Output
    ///
    /// ```text
    /// Collection 'users'
    ///   Required Structure: {"id":"number","name":"string"}
    ///   2 document(s):
    ///     - a1f3c2d9
    ///     - b7e1d5f0
    /// ```
    ///
    /// # Usage
    ///
    /// This formatting is ideal for:
    /// - CLI tools or REPLs displaying collections
    /// - Debug logs and diagnostics
    /// - Quick summaries in developer-facing tools
    ///
    /// # Returns
    ///
    /// Returns a [`std::fmt::Result`] indicating success or formatting failure.
    ///
    /// # See Also
    ///
    /// - [`std::fmt::Display`] — the Rust trait being implemented here
    /// - [`Collection`] — the data structure being formatted
    fn fmt(&self, f: &mut std::fmt::Formatter<'_>) -> std::fmt::Result {
        writeln!(f, "Collection '{}'", self.name)?;
        writeln!(f, "  Required Structure: {}", self.structure)?;
        writeln!(f, "  {} document(s):", self.documents.len())?;
        for doc in &self.documents {
            writeln!(f, "    - {}", doc.id)?;
        }
        Ok(())
    }
}

impl Default for Collection {
    /// 🦀
    /// Creates a default [`Collection`] instance with the name `"default"` and an empty structure.
    ///
    /// This implementation is useful for initializing a placeholder or fallback collection.
    /// The resulting collection:
    /// - Has the name `"default"`
    /// - Expects an empty JSON object as its schema (`{}`)
    /// - Contains no documents
    ///
    /// # Returns
    ///
    /// A [`Collection`] initialized with default values:
    /// - `name`: `"default"`
    /// - `structure`: `{}` (empty JSON object)
    /// - `documents`: empty vector
    /// - `created_at`: current system timestamp
    ///
    /// # Example
    ///
    /// ```rust
    /// use nosqlite_rust::engine::models::Collection;
    ///
    /// let default_collection = Collection::default();
    /// assert_eq!(default_collection.name, "default");
    /// assert!(default_collection.structure.is_object());
    /// assert!(default_collection.documents.is_empty());
    /// ```
    ///
    /// # Use Cases
    ///
    /// - Fallback collections
    /// - Simplified test setup
    /// - Placeholder values when working with generics
    ///
    /// # See Also
    ///
    /// - [`Collection::new`] — for custom initialization
    /// - [`serde_json::Value::Object`] — for creating JSON structures
    fn default() -> Self {
        Collection::new("default".to_string(), Value::Object(serde_json::Map::new()))
    }
}<|MERGE_RESOLUTION|>--- conflicted
+++ resolved
@@ -326,10 +326,6 @@
     /// # See Also
     ///
     /// - [`Collection::update_documents`] for full replacements.
-<<<<<<< HEAD
-=======
-    /// - [`Collection::update_documents_field`] for single-ID field updates.
->>>>>>> d6f1fbba
     pub fn update_documents_field(
         &mut self,
         field_name: &str,
@@ -422,17 +418,10 @@
     ///
     /// # See Also
     ///
-<<<<<<< HEAD
     /// - [`Collection::add_document`] for inserting documents
     /// - [`Collection::update_documents`] for replacing document content
     /// - [`NosqliteErrorHandler`], [`NosqliteError`], [`Document`]
     pub fn delete_document(
-=======
-    /// - [`Collection::update_documents`] — for replacing document content.
-    /// - [`Collection::add_document`] — for inserting new documents.
-    /// - [`NosqliteErrorHandler`], [`NosqliteError`], [`get_nested_value`]
-    pub fn delete_documents(
->>>>>>> d6f1fbba
         &mut self,
         field_name: &str,
         field_value: &Value,
@@ -547,11 +536,7 @@
     /// # Notes
     ///
     /// - The returned reference is read-only. To modify document contents, use methods like
-<<<<<<< HEAD
     ///   [`Collection::update_documents`] or create a mutable variant.
-=======
-    ///   [`Collection::update_documents`], [`Collection::update_documents_field`], or create a mutable variant.
->>>>>>> d6f1fbba
     /// - The order of documents in the vector reflects the order of insertion, unless modified.
     ///
     /// # Performance
